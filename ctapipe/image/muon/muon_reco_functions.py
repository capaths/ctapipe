--- conflicted
+++ resolved
@@ -72,30 +72,18 @@
 
         tailcuts = (5.,7.)
         #Try a higher threshold for FlashCam
-<<<<<<< HEAD
-        #if event.meta.optical_foclen[telid] == 16.*u.m and event.dl0.tel[telid].num_pixels == 1764:
+
+        #if event.inst.optical_foclen[telid] == 16.*u.m and event.dl0.tel[telid].num_pixels == 1764:
         if geom.cam_id == 'FlashCam':
             tailcuts = (10.,12.)
 
 
         #rot_angle = 0.*u.deg
-        #if event.meta.optical_foclen[telid] > 10.*u.m and event.dl0.tel[telid].num_pixels != 1764:
+        #if event.inst.optical_foclen[telid] > 10.*u.m and event.dl0.tel[telid].num_pixels != 1764:
             #rot_angle = -100.14*u.deg
 
         clean_mask = tailcuts_clean(geom,image,1,picture_thresh=tailcuts[0],boundary_thresh=tailcuts[1])
-        camera_coord = CameraFrame(x=x,y=y,z=np.zeros(x.shape)*u.m, focal_length = event.meta.optical_foclen[telid], rotation=geom.pix_rotation)
-=======
-        if event.inst.optical_foclen[telid] == 16.*u.m and event.dl0.tel[telid].num_pixels == 1764:
-            tailcuts = (10.,12.)
-
-
-        rot_angle = 0.*u.deg
-        if event.inst.optical_foclen[telid] > 10.*u.m and event.dl0.tel[telid].num_pixels != 1764:
-            rot_angle = -100.14*u.deg
-
-        clean_mask = tailcuts_clean(geom,image,1,picture_thresh=tailcuts[0],boundary_thresh=tailcuts[1])
-        camera_coord = CameraFrame(x=x,y=y,z=np.zeros(x.shape)*u.m, focal_length = event.inst.optical_foclen[telid], rotation=rot_angle)
->>>>>>> 2def13be
+        camera_coord = CameraFrame(x=x,y=y,z=np.zeros(x.shape)*u.m, focal_length = event.inst.optical_foclen[telid], rotation=geom.pix_rotation)
 
         nom_coord = camera_coord.transform_to(NominalFrame(array_direction=[event.mc.alt, event.mc.az],pointing_direction=[event.mc.alt, event.mc.az])) 
 
@@ -136,15 +124,10 @@
         pix_im = image*dist_mask
         nom_dist = np.sqrt(np.power(muonringparam.ring_center_x,2)+np.power(muonringparam.ring_center_y,2))
         numpix = event.dl0.tel[telid].num_pixels
-<<<<<<< HEAD
+
         minpix = muon_cuts['MinPix'][dict_index]#0.06*numpix #or 8%
-=======
-        minpix = 0.06*numpix #or 8%
 
-        mir_rad = np.sqrt(event.inst.mirror_dish_area[telid]/(np.pi))#need to consider units?
->>>>>>> 2def13be
-
-        mir_rad = np.sqrt(event.meta.mirror_dish_area[telid]/(np.pi))#need to consider units? (what about hole? Area is then less...)
+        mir_rad = np.sqrt(event.inst.mirror_dish_area[telid]/(np.pi))#need to consider units? (what about hole? Area is then less...)
 
 
         #Camera containment radius -  better than nothing - guess pixel diameter of 0.11, all cameras are perfectly circular   cam_rad = np.sqrt(numpix*0.11/(2.*np.pi))
