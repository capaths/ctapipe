--- conflicted
+++ resolved
@@ -1,15 +1,11 @@
 from .fitting import kundu_chaudhuri_circle_fit
 from .features import *
-<<<<<<< HEAD
-from .muon_ring_finder import *
+from .ring_fitter import MuonRingFitter
 from .intensity_fitter import MuonIntensityFitter
 
 
 __all__ = [
     'MuonIntensityFitter',
+    'MuonRingFitter',
     'kundu_chaudhuri_circle_fit',
-]
-=======
-from .ring_fitter import *
-from .muon_integrator import *
->>>>>>> 8d71c7d9
+]