--- conflicted
+++ resolved
@@ -83,7 +83,6 @@
     tool.userparam = -1.0
     conf2 = tool.get_current_config()
 
-<<<<<<< HEAD
     assert conf1['MyTool']['userparam'] == 5.0
     assert conf2['MyTool']['userparam'] == -1.0
 
@@ -111,9 +110,6 @@
 
     assert run_tool(tool, ['--help']) == 0
     assert run_tool(tool, ['--non-existent-option']) == 1
-=======
-    assert conf1["MyTool"]["userparam"] == 5.0
-    assert conf2["MyTool"]["userparam"] == -1.0
 
 
 def test_tool_command_line_precedence():
@@ -142,5 +138,4 @@
 
     tool.run(argv=["--component_param", "20.0"])
     assert tool.sub.component_param == 20.0
-    assert tool.userparam == 12.0
->>>>>>> 58a7096f
+    assert tool.userparam == 12.0