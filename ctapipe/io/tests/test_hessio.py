--- conflicted
+++ resolved
@@ -9,11 +9,8 @@
     event = next(gen)
     tels = event.dl0.tels_with_data
     print(tels)
-<<<<<<< HEAD
     assert tels == {38, 47}
-    print(event.meta.mirror_dish_area[38], event.meta.mirror_dish_area[47])
-    print(event.meta.mirror_numtiles[38], event.meta.mirror_numtiles[47])
-    assert(round(event.meta.mirror_dish_area[38].value, 2) == 14.56)
-=======
-    assert tels == {38, 47}
->>>>>>> 5c083bd3
+
+#    print(event.meta.mirror_dish_area[38], event.meta.mirror_dish_area[47])
+#    print(event.meta.mirror_numtiles[38], event.meta.mirror_numtiles[47])
+#    assert(round(event.meta.mirror_dish_area[38].value, 2) == 14.56)