import astropy.units as u
from astropy.table import Table
from scipy.optimize import minimize
import scipy.integrate as integrate
import numpy as np


__all__ = ["SensitivityPointSource"]


def crab_source_rate(energy):
    '''
    function for a pseudo-Crab point-source rate:
        dN/dE = 3e-7  * (E/TeV)**-2.5 / (TeV * m² * s)
    (watch out: unbroken power law... not really true)
    norm and spectral index reverse engineered from HESS plot...

    Parameters
    ----------
    energy : astropy quantity
        energy for which the rate is desired

    Returns
    -------
    flux : astropy quantity
        differential flux at E

    '''
    return 3e-7 * (energy / u.TeV)**-2.5 / (u.TeV * u.m**2 * u.s)


def cr_background_rate(energy):
    '''
    function for the Cosmic Ray background rate:
        dN/dE = 0.215 * (E/TeV)**-8./3 / (TeV * m² * s * sr)
    (simple power law, no knee/ankle)
    norm and spectral index reverse engineered from "random" CR plot...

    Parameters
    ----------
    energy : astropy quantity
        energy for which the rate is desired

    Returns
    -------
    flux : astropy quantity
        differential flux at E

    '''
<<<<<<< HEAD
    return 100 * 0.1**(8. / 3) * (energy / u.TeV)**(-8. / 3) / \
        (u.TeV * u.m**2 * u.s * u.sr)
=======
    return 100 * 0.1**(8. / 3) * (energy / u.TeV)**(-8. / 3) / (u.TeV * u.m**2 * u.s * u.sr)
>>>>>>> f2cc369c


def e_minus_2(energy, unit=u.TeV):
    '''
    boring, old, unnormalised E^-2 spectrum

    Parameters
    ----------
    energy : astropy quantity
        energy for which the rate is desired

    Returns
    -------
    flux : astropy quantity
        differential flux at E

    '''
    return (energy / unit)**(-2) / (unit * u.s * u.m**2)


def make_mock_event_rate(spectrum, bin_edges, log_e=False, norm=None):
    """
    Creates a histogram with a given binning and fills it according to a spectral function

    Parameters
    ----------
    spectrum : function object
        function of the differential spectrum that shall be sampled into the histogram
        ought to take the energy as an astropy quantity as sole argument
    bin_edges : numpy array, optional (default: None)
        bin edges of the histogram that is to be filled
    log_e : bool, optional (default: False)
        tell if the values in `bin_edges` are given in logarithm
    norm : float, optional (default: None)
        normalisation factor for the histogram that's being filled
        sum of all elements in the array will be equal to `norm`

    Returns
    -------
    rates : numpy array
        histogram of the (non-energy-differential) event rate of the proposed spectrum
    """

    def spectrum_value(e):
        """
        `scipy.integrate` does not like units during integration. use this as a quick fix
        """
        return spectrum(e).value

    rates = []
    if log_e:
        bin_edges = 10**bin_edges
    for l_edge, h_edge in zip(bin_edges[:-1], bin_edges[1:]):
        bin_events = integrate.quad(
            spectrum_value, l_edge.value, h_edge.value)[0]
        rates.append(bin_events)

    # units have been strip for the integration. the unit of the result is the unit of the
    # function: spectrum(e) times the unit of the integrant: e -- for the latter use the
    # first entry in `bin_edges`
    rates = np.array(rates) * spectrum(bin_edges[0]).unit * bin_edges[0].unit

    # if `norm` is given renormalise the sum of the `rates`-bins to this value
    if norm:
        rates *= norm / np.sum(rates)

    return rates


def sigma_lima(n_on, n_off, alpha=0.2):
    """
    Compute the significance according to Eq. (17) of Li & Ma (1983).

    Parameters
    ----------
    n_on : integer/float
        Number of on counts
    n_off : integer/float
        Number of off counts
    alpha : float, optional (default: 0.2)
        Ratio of on-to-off exposure

    Returns
    -------
    sigma : float
        the significance of the given off and on counts
    """

    alpha1 = alpha + 1.0
<<<<<<< HEAD
    n_sum = n_on + n_off
    arg1 = n_on / n_sum
    arg2 = n_off / n_sum
    term1 = n_on
    term2 = n_off
    if n_on > 0:
        term1 *= np.log((alpha1 / alpha) * arg1)
    if n_off > 0:
=======
    sum = Non + Noff
    arg1 = Non / sum
    arg2 = Noff / sum
    term1 = Non
    term2 = Noff
    if Non > 0:
        term1 *= np.log((alpha1 / alpha) * arg1)
    if Noff > 0:
>>>>>>> f2cc369c
        term2 *= np.log(alpha1 * arg2)
    sigma = np.sqrt(2.0 * (term1 + term2))

    return sigma


def diff_to_x_sigma(scale, n, alpha, x=5):
    """
    calculates the significance according to `sigma_lima` and returns the squared
    difference to `x`. To be used in a minimiser that determines the necessary source
    intensity for a detection of given significance of `x` sigma
    The square here is only to have a continuously differentiable function with a smooth
    turning point at the minimum -- in contrast to an absolute-function that makes a
    sharp turn at the minimum.

    Parameters
    ----------
    scale : python list with a single float
        this is the variable in the minimisation procedure
        it scales the number of gamma events
    n : shape (2) list
        the signal count in the on- (index 0)
        and the background count int the off-region (index 1)
        the events in the on-region are to be scaled by `scale[0]`
        the background rate in the on-region is estimated as `alpha` times off-count
    alpha : float
        the ratio of the on and off areas
    x : float, optional (default: 5)
        target significance in multiples of "sigma"

    Returns
    -------
    (sigma - x)**2 : float
        squared difference of the significance to `x`
        minimise this function for the number of gamma events needed for your desired
        significance of `x` sigma
    """

<<<<<<< HEAD
    n_on = n[1] * alpha + n[0] * scale[0]
    n_off = n[1]
    sigma = sigma_lima(n_on, n_off, alpha)
    return (sigma - x)**2
=======
    Non = N[1] * alpha + N[0] * scale[0]
    Noff = N[1]
    sigma = sigma_lima(Non, Noff, alpha)
    return (sigma - X)**2
>>>>>>> f2cc369c


class SensitivityPointSource:
    """
    class to calculate effective areas and the sensitivity to a known point-source
    TODO extend sensitvity module
        • add extended source?
        • add pseudo experiment for low exposure times?
        ✔ add methods for time stamp generation and energy sampling of events

    Parameters
    ----------
    reco_energies: dictionary of quantified numpy arrays, optional
        lists of reconstructed of the selected events for each channel
    mc_energies: dictionary of quantified numpy arrays, optional
        lists of simulated energies of the selected events for each channel
    energy_bin_edges : dictionary of numpy arrays, optional
        lists of the bin edges for the various histograms for each channel;
        assumes binning in log10(energy)
        you should provide this at some point if not done here
    energy_unit : astropy quantity, optional (default: u.TeV)
        your favourite energy unit
    flux_unit : astropy quantity, optional (default: 1 / (u.TeV * u.m**2 * u.s))
        your favourite differential flux unit
    """

    def __init__(self, reco_energies=None, mc_energies=None, energy_bin_edges=None,
                 energy_unit=u.TeV, flux_unit=1 / (u.TeV * u.m**2 * u.s)):

        self.reco_energies = reco_energies
        self.mc_energies = mc_energies
        self.energy_bin_edges = energy_bin_edges

        try:
            self.class_list = reco_energies.keys()
        except AttributeError:
            self.class_list = mc_energies.keys()

        self.energy_unit = energy_unit
        self.flux_unit = flux_unit

    def get_effective_areas(self, generator_areas,
                            n_simulated_events=None,
                            generator_spectra=None,
                            generator_energy_hists=None
                            ):
        """
        calculates the effective areas for the provided channels and stores them in the
        class instance

        Parameters
        ----------
        generator_areas : astropy quantities
            the area for each channel within which the shower impact position was
            generated
        n_simulated_events : dictionary of integers, optional (defaults: None)
            number of events used in the MC simulation for each channel
        generator_spectra : dictionary of functors, optional (default: None)
            function object for the differential generator flux of each channel
        generator_energy_hists : numpy arrays, optional (default: None)
            energy histogram of the generated events for each channel binned according to
            `.energy_bin_edges`

        Returns
        -------
        eff_area_gam, eff_area_pro : numpy arrays
            histograms of the effective areas of gammas and protons binned according to
            `.bin_edges_gam` and `.bin_edges_pro`

        Notes
        -----
        either give the histogram of the energy distributions at MC generator level with
        `generator_energy_hists` or create them on the fly with `n_simulated_events` and
        `spectra`
        """

        if (n_simulated_events is not None and generator_spectra is not None) == \
                (generator_energy_hists):
            raise ValueError("use either (n_simulated_events and generator"
                             "_spectra) or generator_energy_hists to set the MC "
                             "generated energy spectrum -- not both")

        if not generator_energy_hists:
            generator_energy_hists = {}
            # generate the histograms for the energy distributions of the Monte Carlo
            # generated events given the generator spectra and the number of generated
            # events
            for cl in self.class_list:
                generator_energy_hists[cl] = make_mock_event_rate(
                    generator_spectra[cl], norm=n_simulated_events[cl],
                    bin_edges=self.energy_bin_edges[cl], log_e=False)
        self.generator_energy_hists = generator_energy_hists

        # an energy-binned histogram of the effective areas
        # binning according to .energy_bin_edges[cl]
        self.effective_areas = {}

        # an energy-binned histogram of the selected events
        # binning according to .energy_bin_edges[cl]
        self.selected_events = {}

        # generate the histograms for the energy distributions of the selected
        # events
        for cl in self.class_list:
            self.selected_events[cl] = np.histogram(self.mc_energies[cl],
                                                    bins=self.energy_bin_edges[cl])[0]

            # the effective areas are the selection efficiencies per energy bin multiplied
            # by the area in which the Monte Carlo events have been generated
            # in
            efficiency = self.selected_events[
                cl] / self.generator_energy_hists[cl]
            self.effective_areas[cl] = efficiency * generator_areas[cl]

        return self.effective_areas

<<<<<<< HEAD
    def generate_event_weights_histogram(self, spectra=None, extensions=None,
=======
    def generate_event_weights_histogram(self, spectra={'g': crab_source_rate,
                                                        'p': CR_background_rate},
                                         extensions={'p': 6 * u.deg},
>>>>>>> f2cc369c
                                         observation_time=50 * u.h):
        """
        given a source rate and the effective area, calculates the number of expected
        events within a given observation time
        then, produces weights to scale the selected events according to source/background
        spectrum and observation time

        Parameters
        ----------
        spectra : dictionary of functors, optional (default: 'g': `crab_source_rate`,
                                                             'p': `cr_background_rate`)
            functions for the differential source and background rates
        extensions : dictionary of astropy quantities, optional (default: {'p': 6*u.deg})
            opening angle of the view-cone the events have been generated in, if any
            don't set the key if a channel was generated as a point-source
            note: if you use an extension, the flux needs to accomodate that as well
        observation_time : astropy quantity, optional (default: 50*u.h)
            length of the assumed exposure

        Returns
        -------
        weights : dictionary of numpy arrays
            weights for the selected events so that they are scaled to the number of
            expected events in `exp_events_per_energy_bin` for every energy bin
        """

        # setting defaults because mutable
        spectra = spectra or {'g': crab_source_rate, 'p': cr_background_rate},
        extensions = extensions or {'p': 6 * u.deg}

        # an energy-binned histogram of the number of events expected from the given flux
        # binning according to .energy_bin_edges[cl]
        self.exp_events_per_energy_bin = {}
        for cl in self.class_list:
            event_rate = make_mock_event_rate(spectra[cl], log_e=False,
                                              bin_edges=self.energy_bin_edges[cl])
            if cl in extensions:
                omega = 2 * np.pi * (1 - np.cos(extensions[cl])) * u.rad**2
                event_rate *= omega

            self.exp_events_per_energy_bin[cl] = (event_rate * observation_time *
                                                  self.effective_areas[cl]).si

        self.event_weights = {}
        for cl in self.class_list:
            weights = (self.exp_events_per_energy_bin[
                       cl] / self.selected_events[cl]).si
            self.event_weights[cl] = weights[np.clip(
<<<<<<< HEAD
                                np.digitize(self.mc_energies[cl],
                                            self.energy_bin_edges[cl]) - 1,
                                0, len(self.energy_bin_edges[cl]) - 2)]
=======
                np.digitize(self.mc_energies[cl],
                            self.energy_bin_edges[cl]) - 1,
                0, len(self.energy_bin_edges[cl]) - 2)]
>>>>>>> f2cc369c

            self.event_weights[cl] = np.array(self.event_weights[cl])

        return self.event_weights

    def generate_event_weights(self, n_simulated_events, e_min_max, spectra,
                               generator_areas,
<<<<<<< HEAD
                               observation_time=50 * u.h,
                               generator_gamma=None,
                               extensions=None):

=======
                               extensions={'p': 6 * u.deg},
                               observation_time=50 * u.h,
                               generator_gamma={"g": 2, "p": 2}):
>>>>>>> f2cc369c
        """
        generates a weight for every event

        Parameters
        ----------
        n_simulated_events : dictionary
            total number of simulated events for every channel
        e_min_max : dictionary of tuples
            lower and upper energy limits used in the Monte Carlo event generator
        generator_areas : dictionary
            area within which the shower impact point has been distributed by the
            Monte Carlo event generator
        extensions : dictionary, optional (default: {'p': 6*u.deg})
        """

        # setting defaults because mutable
        generator_gamma = generator_gamma or {"g": 2, "p": 2}
        extensions = extensions or {'p': 6 * u.deg}

        self.event_weights = {}
        self.exp_events_per_energy_bin = {}
        for cl in self.class_list:
            # event weights for a flat energy distribution
            e_w = (self.mc_energies[cl])**generator_gamma[cl] \
<<<<<<< HEAD
                  * (e_min_max[cl][1]**(1 - generator_gamma[cl]) -
                     e_min_max[cl][0]**(1 - generator_gamma[cl])) / \
                    (1 - generator_gamma[cl]) \
                  * generator_areas[cl] \
                  * (1 if (cl not in extensions) else
                     2 * np.pi * (1 - np.cos(extensions[cl])) * u.rad**2) \
                  * observation_time \
                  / n_simulated_events[cl]
=======
                * (e_min_max[cl][1]**(1 - generator_gamma[cl]) -
                   e_min_max[cl][0]**(1 - generator_gamma[cl])) / \
                (1 - generator_gamma[cl]) \
                * generator_areas[cl] \
                * (1 if (cl not in extensions) else
                   2 * np.pi * (1 - np.cos(extensions[cl])) * u.rad**2) \
                * observation_time \
                / n_simulated_events[cl]
>>>>>>> f2cc369c

            # multiply these flat event weights by the flux to get weights corresponding
            # to the number of expected events from that flux
            # the event weight should be unit-less; the call to `dimensionless_unscaled`
            # is an explicit test of this requirement and resolves any possible mixed
            # units to unity
            # QUESTION use `.si` to resolve mixed units to allow unified weights?
            # e.g. `observation_time` could be set to `1` -- without unit -- to get
            # `event_weights` in units of 1/time and be later multiplied by different
            # observation times
            self.event_weights[cl] = \
                (e_w * spectra[cl](self.mc_energies[cl])
                 ).to(u.dimensionless_unscaled)

            # now, for the fun of it, make an energy-binned histogram of the
            # events
            self.exp_events_per_energy_bin[cl], _ = \
                np.histogram(self.mc_energies[cl],
                             bins=self.energy_bin_edges[cl],
                             weights=self.event_weights[cl])

        return self.event_weights

    def get_sensitivity(self, sensitivity_energy_bin_edges,
                        alpha, signal_list=("g"), mode="MC",
                        sensitivity_source_flux=crab_source_rate,
                        min_n=10, max_background_ratio=.05):
        """
        finally calculates the sensitivity to a point-source
        TODO still need to implement statistical error on the sensitivity

        Parameters
        ----------
        alpha : float
            area-ratio of the on- over the off-region
        sensitivity_energy_bin_edges : numpy array
            array of the bin edges for the sensitivity calculation
        mode : string ["MC", "Data"] (default: "MC")
            interprete the signal/not-signal channels in all the dictionaries as
            gamma/background ("MC") or as on-region/off-region ("Data")
            - if "MC":
                the signal channel is taken as the part comming from the source and
                the background channels multiplied by `alpha` is used as the background
                part in the on-region; the background channels themselves are taken as
                coming from the off-regions
            - if "Data":
                the signal channel is taken as the counts reconstructed in the on-region
                the counts from the background channels multiplied by `alpha` are taken as
                the background estimate for the on-region
        min_n : integer, optional (default: 10)
            minimum number of events per energy bin -- if the number is smaller, scale up
            all events to sum up to this
        max_background_ratio : float, optional (default: 0.05)
            maximal background contamination per bin -- if fraction of protons in a bin
            is larger than this, scale up the gammas events accordingly
        sensitivity_source_flux : callable, optional (default: `crab_source_rate`)
            function of the flux the sensitivity is calculated with

        Returns
        -------
        sensitivities : astropy.table.Table
            the sensitivity for every energy bin of `sensitivity_energy_bin_edges`
        """

        # sensitivities go in here
        sensitivities = Table(
            names=("Energy", "Sensitivity", "Sensitivity_base"))
        try:
            sensitivities["Energy"].unit = sensitivity_energy_bin_edges.unit
        except AttributeError:
            sensitivities["Energy"].unit = self.energy_unit
        sensitivities["Sensitivity"].unit = self.flux_unit
        sensitivities["Sensitivity_base"].unit = self.flux_unit

        if hasattr(self, "event_weights"):
            # in case we do have event weights, we sum them within the energy bin
            # count also the square of the weights for the error estimator
            count_events = lambda mask: np.sum(self.event_weights[cl][mask])
            count_square = lambda mask: np.sum(self.event_weights[cl][mask]**2)
        else:
            # otherwise we simply check the length of the masked energy array
            # since the weights are 1 here, `count_square` is the same as
            # `count_events`
            count_events = lambda mask: len(self.reco_energies[cl][mask])
            count_square = count_events

        # loop over all energy bins
        # the bins are spaced logarithmically: use the geometric mean as the bin-centre,
        # so when plotted logarithmically, they appear at the middle between
        # the bin-edges
        for elow, ehigh, emid in zip(sensitivity_energy_bin_edges[:-1],
                                     sensitivity_energy_bin_edges[1:],
                                     np.sqrt(sensitivity_energy_bin_edges[:-1] *
                                             sensitivity_energy_bin_edges[1:])):

            N_events = np.zeros(2)  # [on-signal, off-background]
            variance = np.zeros(2)  # [on-signal, off-background]

            # count the (weights of the) events in the on and off regions for this
            # energy bin
            for cl in self.class_list:
                # single out the events in this energy bin
                e_mask = (self.reco_energies[cl] > elow) & \
                         (self.reco_energies[cl] < ehigh)

                # count the events as the sum of their weights within this
                # energy bin
                if cl in signal_list:
                    N_events[0] += count_events(e_mask)
                    variance[0] += count_square(e_mask)
                else:
                    N_events[1] += count_events(e_mask)
                    variance[1] += count_square(e_mask)

            if mode.lower() == "data":
                # the background estimate for the on-region is `alpha` times the
                # background in the off-region
                # if running on data, the signal estimate for the on-region is the counts
<<<<<<< HEAD
                # in the on-region minus the background estimate for the on-region
=======
                # in the on-region minus the background estimate for the
                # on-region
>>>>>>> f2cc369c
                N_events[0] -= N_events[1] * alpha
                variance[0] -= variance[1] * alpha

            # If we have no counts in the on-region, there is no sensitivity.
            # If on data the background estimate from the off-region is larger than the
            # counts in the on-region, `sigma_lima` will break! Skip those
            # cases, too.
            if N_events[0] <= 0:
                continue

            # find the scaling factor for the gamma events that gives a 5 sigma discovery
            # in this energy bin
            scale = minimize(diff_to_x_sigma, [1e-3],
                             args=(N_events, alpha),
                             method='L-BFGS-B', bounds=[(1e-4, None)],
                             options={'disp': False}
                             ).x[0]

            scale_base = scale

            # scale up the gamma events by this factor
            N_events[0] *= scale

            # check if there are sufficient events in this energy bin
            scale *= check_min_n(N_events, min_n=min_n, alpha=alpha)

            # check if the relative amount of protons in this bin is
            # sufficiently small
            scale *= check_background_contamination(
                N_events, alpha=alpha, max_background_ratio=max_background_ratio)

            # get the flux at the bin centre
            flux = sensitivity_source_flux(emid).to(self.flux_unit)

            # and scale it up by the determined factor
            sensitivity = flux * scale
            sensitivity_base = flux * scale_base

            # store results in table
            sensitivities.add_row([emid, sensitivity, sensitivity_base])

        return sensitivities

    def calculate_sensitivities(self,
                                # arguments for `get_effective_areas`
                                generator_areas,
                                n_simulated_events=None,
                                generator_spectra=None,
                                generator_energy_hists=None,

                                # arguments for `generate_event_weights`
<<<<<<< HEAD
                                extensions=None,
=======
                                extensions={'p': 6 * u.deg},
>>>>>>> f2cc369c
                                observation_time=50 * u.h,
                                generator_gamma=None,
                                e_min_max=None,
                                spectra=None,

                                # arguments for `get_sensitivity`
<<<<<<< HEAD
                                sensitivity_energy_bin_edges=np.logspace(-1, 3, 17)*u.TeV,
=======
                                reco_energies=None,
                                sensitivity_energy_bin_edges=np.logspace(
                                    -1, 3, 17) * u.TeV,
>>>>>>> f2cc369c
                                alpha=1, min_n=10, max_background_ratio=.05,
                                ):
        """
        wrapper that calls all functions to calculate the point-source sensitivity

        Parameters
        ----------
        cf. corresponding functions:
        `.get_effective_areas`
        `.generate_event_weights`
        `.get_sensitivity`


        Returns
        -------
        sensitivities : `astropy.table.Table`
            the sensitivity for every energy bin of `.bin_edges_gam`
        """

        generator_energy_hists = generator_energy_hists or {}
        extensions = extensions or {'p': 6 * u.deg}



        # this is not needed for the sensitivity, but effective areas are nice to have so,
        # do it anyway here
        self.get_effective_areas(n_simulated_events=n_simulated_events,
                                 generator_spectra=generator_spectra,
                                 generator_energy_hists=generator_energy_hists,
                                 generator_areas=generator_areas)

        self.generate_event_weights(n_simulated_events=n_simulated_events,
                                    observation_time=observation_time,
                                    extensions=extensions,
                                    e_min_max=e_min_max,
                                    spectra=spectra,
                                    generator_gamma=generator_gamma,
                                    generator_areas=generator_areas)

        return self.get_sensitivity(
            alpha=alpha, min_n=min_n,
            max_background_ratio=max_background_ratio,
            sensitivity_energy_bin_edges=sensitivity_energy_bin_edges)

    @staticmethod
    def generate_toy_timestamps(light_curves, time_window):
        """
        randomly draw time stamps within a time window
        either uniformly distributed or by following the distribution of a light curve

        Parameters
        ----------
        light_curve : dictionary of numpy arrays or floats
            light curve you want to sample time stamps from
            sum of the elements (cast to `int`) will be taken as number of draws
            if value is float and not an array, assume take than uniform draws
        time_window : tuple of floats
            min and max of the drawn time stamps

        Returns
        -------
        time_stamps : dictionary of numpy arrays
            lists of randomly drawn time stamps
        """

        time_stamps = {}
        for cl, f in light_curves.items():
            if hasattr(f, "__iter__"):
                # if `f` is any kind of iterable container, create cumulative
                # distribution, draw  randomly from it, and sample time stamps within the
                # `time_window`  accordingly
                cum_sum = np.cumsum(f)
                random_draws = np.random.uniform(
                    0, cum_sum[-1], int(cum_sum[-1]))
                indices = np.digitize(random_draws, cum_sum)
                time_stamps[cl] = time_window[0] + indices * (time_window[1] -
                                                              time_window[0]) / len(f)
            else:
                # if `f` is just a number, draw uniformly that many events within the
                # `time_window`
                time_stamps[cl] = np.random.uniform(*time_window, f)

        return time_stamps

    @staticmethod
    def draw_events_from_flux_histogram(mc_energies, spectrum_hists, energy_bin_edges):

        drawn_indices = {}
        for cl, h in spectrum_hists.items():
            cum_sum = np.insert(np.cumsum(h), 0, 0)

            # rounding errors can make the sum slightly smaller than intended
            # add a small epsilon to push above that number
<<<<<<< HEAD
            random_draws = np.random.uniform(0, cum_sum[-1], int(cum_sum[-1] + 1e-5))
=======
            random_draws = np.random.uniform(
                0, cum_sum[-1], int(cum_sum[-1] + 1e-5))
>>>>>>> f2cc369c

            cumsum_indices = np.digitize(random_draws, cum_sum)

            cum_sums_up = cum_sum[cumsum_indices]
            cum_sums_lo = cum_sum[cumsum_indices - 1]

            energies_up = energy_bin_edges[cl][cumsum_indices]
            energies_lo = energy_bin_edges[cl][cumsum_indices - 1]

            drawn_energies = energies_lo + (random_draws - cum_sums_lo) * \
                (energies_up - energies_lo) / (cum_sums_up - cum_sums_lo)

            # here be numpy magic:
            # `drawn_energies[:, np.newaxis]` enables the broadcast to `mc_energies`
            #
            # `np.abs(mc_energies[cl] - drawn_energies[:, np.newaxis])` is a matrix
            # containing the absolute difference between every drawn energy with every MC
            # energy
            #
            # `np.argmin(X, axis=1)` returns the indices along the `mc_energies` axis of
            # the elements with the smallest difference, i.e. these are the MC events with
            # the energy closest to the randomly drawn energies
            drawn_indices[cl] = np.argmin(np.abs(mc_energies[cl] -
                                                 drawn_energies[:, np.newaxis]),
                                          axis=1)
        return drawn_indices

    @staticmethod
    def draw_events_from_flux_weight(mc_energies, energy_weights, N_draws):

        drawn_indices = {}
        for cl, weights in energy_weights.items():
            drawn_indices[cl] = np.random.choice(range(len(mc_energies[cl])),
                                                 size=N_draws[cl],
                                                 p=weights)
        return drawn_indices


def check_min_n(n, alpha=1, min_n=10):
    """
    check if there are sufficenly many events in this energy bin and calculates scaling
    parameter if not.
    scales `N_signal` in place.

    Parameters
    ----------
    n = [n_signal, n_backgr] : list
        the signal in the on-region (index 0) and background in the off-region (index 1)
    alpha : float (default: 1)
        ratio of the on- to off-region -- `n[1]` times `alpha` is used as background
        estimate for the on-region
    min_n : integer (default: 10)
        minimum number of desired events; if too low, scale up to this number

    Returns
    -------
    scale_a : float
        factor to scale up gamma events if insuficently many events present
    """

    n_signal, n_backgr = n[0], n[1] * alpha

    if n_signal + n_backgr < min_n:
        scale_a = (min_n - n_backgr) / n_signal
        n[0] *= scale_a
        return scale_a
    else:
        return 1


def check_background_contamination(n, alpha=1, max_background_ratio=.05):
    """
    check if there are sufficenly few proton events in this energy bin and calculates
    scaling parameter if not
    scales `N_signal` in place.

    Parameters
    ----------
    n = [n_signal, n_backgr] : list
        the signal in the on-region (index 0) and background in the off-region (index 1)
    alpha : float (default: 1)
        ratio of the on- to off-region -- `n[1]` times `alpha` is used as background
        estimate for the on-region
    max_background_ratio : float
        maximum allowed proton contamination

    Returns
    -------
    scale_r : float
        factor to scale up gamma events if too high proton contamination
    """

    n_signal, n_backgr = n[0], n[1] * alpha

    n_tot = n_signal + n_backgr
    if n_backgr / n_tot > max_background_ratio:
        scale_r = (1 / max_background_ratio - 1) * n_backgr / n_signal
        n[0] *= scale_r
        return scale_r
    else:
        return 1<|MERGE_RESOLUTION|>--- conflicted
+++ resolved
@@ -47,12 +47,8 @@
         differential flux at E
 
     '''
-<<<<<<< HEAD
     return 100 * 0.1**(8. / 3) * (energy / u.TeV)**(-8. / 3) / \
         (u.TeV * u.m**2 * u.s * u.sr)
-=======
-    return 100 * 0.1**(8. / 3) * (energy / u.TeV)**(-8. / 3) / (u.TeV * u.m**2 * u.s * u.sr)
->>>>>>> f2cc369c
 
 
 def e_minus_2(energy, unit=u.TeV):
@@ -142,7 +138,6 @@
     """
 
     alpha1 = alpha + 1.0
-<<<<<<< HEAD
     n_sum = n_on + n_off
     arg1 = n_on / n_sum
     arg2 = n_off / n_sum
@@ -151,16 +146,6 @@
     if n_on > 0:
         term1 *= np.log((alpha1 / alpha) * arg1)
     if n_off > 0:
-=======
-    sum = Non + Noff
-    arg1 = Non / sum
-    arg2 = Noff / sum
-    term1 = Non
-    term2 = Noff
-    if Non > 0:
-        term1 *= np.log((alpha1 / alpha) * arg1)
-    if Noff > 0:
->>>>>>> f2cc369c
         term2 *= np.log(alpha1 * arg2)
     sigma = np.sqrt(2.0 * (term1 + term2))
 
@@ -199,17 +184,10 @@
         significance of `x` sigma
     """
 
-<<<<<<< HEAD
     n_on = n[1] * alpha + n[0] * scale[0]
     n_off = n[1]
     sigma = sigma_lima(n_on, n_off, alpha)
     return (sigma - x)**2
-=======
-    Non = N[1] * alpha + N[0] * scale[0]
-    Noff = N[1]
-    sigma = sigma_lima(Non, Noff, alpha)
-    return (sigma - X)**2
->>>>>>> f2cc369c
 
 
 class SensitivityPointSource:
@@ -326,13 +304,7 @@
 
         return self.effective_areas
 
-<<<<<<< HEAD
     def generate_event_weights_histogram(self, spectra=None, extensions=None,
-=======
-    def generate_event_weights_histogram(self, spectra={'g': crab_source_rate,
-                                                        'p': CR_background_rate},
-                                         extensions={'p': 6 * u.deg},
->>>>>>> f2cc369c
                                          observation_time=50 * u.h):
         """
         given a source rate and the effective area, calculates the number of expected
@@ -381,15 +353,9 @@
             weights = (self.exp_events_per_energy_bin[
                        cl] / self.selected_events[cl]).si
             self.event_weights[cl] = weights[np.clip(
-<<<<<<< HEAD
                                 np.digitize(self.mc_energies[cl],
                                             self.energy_bin_edges[cl]) - 1,
                                 0, len(self.energy_bin_edges[cl]) - 2)]
-=======
-                np.digitize(self.mc_energies[cl],
-                            self.energy_bin_edges[cl]) - 1,
-                0, len(self.energy_bin_edges[cl]) - 2)]
->>>>>>> f2cc369c
 
             self.event_weights[cl] = np.array(self.event_weights[cl])
 
@@ -397,16 +363,9 @@
 
     def generate_event_weights(self, n_simulated_events, e_min_max, spectra,
                                generator_areas,
-<<<<<<< HEAD
                                observation_time=50 * u.h,
                                generator_gamma=None,
                                extensions=None):
-
-=======
-                               extensions={'p': 6 * u.deg},
-                               observation_time=50 * u.h,
-                               generator_gamma={"g": 2, "p": 2}):
->>>>>>> f2cc369c
         """
         generates a weight for every event
 
@@ -431,7 +390,6 @@
         for cl in self.class_list:
             # event weights for a flat energy distribution
             e_w = (self.mc_energies[cl])**generator_gamma[cl] \
-<<<<<<< HEAD
                   * (e_min_max[cl][1]**(1 - generator_gamma[cl]) -
                      e_min_max[cl][0]**(1 - generator_gamma[cl])) / \
                     (1 - generator_gamma[cl]) \
@@ -440,16 +398,6 @@
                      2 * np.pi * (1 - np.cos(extensions[cl])) * u.rad**2) \
                   * observation_time \
                   / n_simulated_events[cl]
-=======
-                * (e_min_max[cl][1]**(1 - generator_gamma[cl]) -
-                   e_min_max[cl][0]**(1 - generator_gamma[cl])) / \
-                (1 - generator_gamma[cl]) \
-                * generator_areas[cl] \
-                * (1 if (cl not in extensions) else
-                   2 * np.pi * (1 - np.cos(extensions[cl])) * u.rad**2) \
-                * observation_time \
-                / n_simulated_events[cl]
->>>>>>> f2cc369c
 
             # multiply these flat event weights by the flux to get weights corresponding
             # to the number of expected events from that flux
@@ -568,12 +516,7 @@
                 # the background estimate for the on-region is `alpha` times the
                 # background in the off-region
                 # if running on data, the signal estimate for the on-region is the counts
-<<<<<<< HEAD
                 # in the on-region minus the background estimate for the on-region
-=======
-                # in the on-region minus the background estimate for the
-                # on-region
->>>>>>> f2cc369c
                 N_events[0] -= N_events[1] * alpha
                 variance[0] -= variance[1] * alpha
 
@@ -625,24 +568,14 @@
                                 generator_energy_hists=None,
 
                                 # arguments for `generate_event_weights`
-<<<<<<< HEAD
                                 extensions=None,
-=======
-                                extensions={'p': 6 * u.deg},
->>>>>>> f2cc369c
                                 observation_time=50 * u.h,
                                 generator_gamma=None,
                                 e_min_max=None,
                                 spectra=None,
 
                                 # arguments for `get_sensitivity`
-<<<<<<< HEAD
                                 sensitivity_energy_bin_edges=np.logspace(-1, 3, 17)*u.TeV,
-=======
-                                reco_energies=None,
-                                sensitivity_energy_bin_edges=np.logspace(
-                                    -1, 3, 17) * u.TeV,
->>>>>>> f2cc369c
                                 alpha=1, min_n=10, max_background_ratio=.05,
                                 ):
         """
@@ -736,12 +669,7 @@
 
             # rounding errors can make the sum slightly smaller than intended
             # add a small epsilon to push above that number
-<<<<<<< HEAD
             random_draws = np.random.uniform(0, cum_sum[-1], int(cum_sum[-1] + 1e-5))
-=======
-            random_draws = np.random.uniform(
-                0, cum_sum[-1], int(cum_sum[-1] + 1e-5))
->>>>>>> f2cc369c
 
             cumsum_indices = np.digitize(random_draws, cum_sum)
 
