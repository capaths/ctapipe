#!/usr/bin/env python
# Licensed under a 3-clause BSD style license - see LICENSE.rst

# import ah_bootstrap
from setuptools import setup, find_packages

import sys
import os

# pep 517 builds do not have cwd in PATH by default
sys.path.insert(0, os.path.dirname(__file__))
# Get the long and version description from the package's docstring
import ctapipe  # noqa


# Define entry points for command-line scripts
# TODO: this shuold be automated (e.g. look for main functions and
# rename _ to -, and prepend 'ctapipe'
entry_points = {}
entry_points["console_scripts"] = [
    "ctapipe-info = ctapipe.tools.info:main",
    "ctapipe-camdemo = ctapipe.tools.camdemo:main",
    "ctapipe-dump-triggers = ctapipe.tools.dump_triggers:main",
    "ctapipe-chargeres-extract = ctapipe.tools.extract_charge_resolution:main",
    "ctapipe-chargeres-plot = ctapipe.tools.plot_charge_resolution:main",
    "ctapipe-dump-instrument=ctapipe.tools.dump_instrument:main",
    "ctapipe-event-viewer = ctapipe.tools.bokeh.file_viewer:main",
    "ctapipe-display-tel-events = ctapipe.tools.display_events_single_tel:main",
    "ctapipe-display-imagesums = ctapipe.tools.display_summed_images:main",
    "ctapipe-reconstruct-muons = ctapipe.tools.muon_reconstruction:main",
    "ctapipe-display-integration = ctapipe.tools.display_integrator:main",
    "ctapipe-display-dl1 = ctapipe.tools.display_dl1:main",
    "ctapipe-stage1-process = ctapipe.tools.stage1:main",
]
tests_require = [
    "pytest",
    "ctapipe-extra @ https://github.com/cta-observatory/ctapipe-extra/archive/v0.3.0.tar.gz",
]
docs_require = [
    "sphinx_rtd_theme",
    "sphinx_automodapi",
    "sphinx",
    "nbsphinx",
    "numpydoc",
    "jupyter",
    "notebook",
    "travis-sphinx",
    "graphviz",
]

ctapipe.version.update_release_version()

setup(
    packages=find_packages(),
    version=ctapipe.version.get_version(pep440=True),
    python_requires=">=3.6",
    install_requires=[
<<<<<<< HEAD
        'astropy>=3,<5',
        'bokeh~=1.0',
        'eventio~=1.0',
        'iminuit>=1.3',
        'joblib',
        'matplotlib~=3.0',
        'numba>=0.43',
        'numpy~=1.16',
        'pandas>=0.24.0',
        'psutil',
        'scikit-learn',
        'scipy~=1.2',
        'tables~=3.4',
        'tqdm>=4.32',
        'traitlets>=4.1,<5.0',
        'onnxruntime~=1.3'
=======
        "astropy>=3,<5",
        "bokeh~=1.0",
        "eventio>=1.1.1,<2.0.0a0",  # at least 1.1.1, but not 2
        "iminuit>=1.3",
        "joblib",
        "matplotlib~=3.0",
        "numba>=0.43",
        "numpy~=1.16",
        "pandas>=0.24.0",
        "psutil",
        "scikit-learn",
        "scipy~=1.2",
        "tables~=3.4",
        "tqdm>=4.32",
        "traitlets>=4.1,<5.0",
        "zstandard",
        "h5py",  # needed for astropy hdf5 io
>>>>>>> be45ff53
    ],
    # here are optional dependencies (as "tag" : "dependency spec")
    extras_require={
        "all": tests_require + docs_require,
        "tests": tests_require,
        "docs": docs_require,
    },
    tests_require=tests_require,
    setup_requires=["pytest_runner"],
    classifiers=[
        "Intended Audience :: Science/Research",
        "License :: OSI Approved :: BSD License",
        "Programming Language :: Python :: 3",
        "Programming Language :: Python :: 3.6",
        "Programming Language :: Python :: 3.7",
        "Programming Language :: Python :: 3.8",
        "Programming Language :: Python :: Implementation :: CPython",
        "Topic :: Scientific/Engineering :: Astronomy",
        "Development Status :: 3 - Alpha",
    ],
    zip_safe=False,
    entry_points=entry_points,
    package_data={"": ["tools/bokeh/*.yaml", "tools/bokeh/templates/*.html"]},
)<|MERGE_RESOLUTION|>--- conflicted
+++ resolved
@@ -55,24 +55,6 @@
     version=ctapipe.version.get_version(pep440=True),
     python_requires=">=3.6",
     install_requires=[
-<<<<<<< HEAD
-        'astropy>=3,<5',
-        'bokeh~=1.0',
-        'eventio~=1.0',
-        'iminuit>=1.3',
-        'joblib',
-        'matplotlib~=3.0',
-        'numba>=0.43',
-        'numpy~=1.16',
-        'pandas>=0.24.0',
-        'psutil',
-        'scikit-learn',
-        'scipy~=1.2',
-        'tables~=3.4',
-        'tqdm>=4.32',
-        'traitlets>=4.1,<5.0',
-        'onnxruntime~=1.3'
-=======
         "astropy>=3,<5",
         "bokeh~=1.0",
         "eventio>=1.1.1,<2.0.0a0",  # at least 1.1.1, but not 2
@@ -88,9 +70,9 @@
         "tables~=3.4",
         "tqdm>=4.32",
         "traitlets>=4.1,<5.0",
+        "onnxruntime~=1.3",
         "zstandard",
         "h5py",  # needed for astropy hdf5 io
->>>>>>> be45ff53
     ],
     # here are optional dependencies (as "tag" : "dependency spec")
     extras_require={
